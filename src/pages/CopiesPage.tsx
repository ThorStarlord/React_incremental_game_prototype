import React, { useMemo, useState } from 'react';
import {
  Box,
  Container,
  Typography,
  Paper,
  Alert,
  AlertTitle,
  Button,
  Tabs,
  Tab,
  Grid,
  TextField,
  MenuItem,
} from '@mui/material';
import { ContentCopy as CopiesIcon } from '@mui/icons-material';
import { useAppSelector, useAppDispatch } from '../app/hooks';
import { selectAllCopies, selectCopySegments } from '../features/Copy/state/CopySelectors';
import { applySharePreferencesForCopyThunk, bolsterCopyLoyaltyThunk } from '../features/Copy/state/CopyThunks';
import CopyCard from '../features/Copy/components/ui/CopyCard';
import { selectCurrentEssence } from '../features/Essence/state/EssenceSelectors';
import { addNotification } from '../shared/state/NotificationSlice';
// import { COPY_SYSTEM } from '../constants/gameConstants';

// Reserved for future copy stats summary UI
// const CopyStat: React.FC<{ label: string; value: React.ReactNode; }> = ({ label, value }) => (
//   <Box sx={{ display: 'flex', justifyContent: 'space-between', my: 0.5 }}>
//     <Typography variant="body2" color="text.secondary">{label}</Typography>
//     <Typography variant="body2">{value}</Typography>
//   </Box>
// );

/**
 * CopiesPage component.
 * 
 * This page serves as the main UI for the Copy System, allowing players
 * to view, manage, and interact with their created Copies.
 */
export const CopiesPage: React.FC = React.memo(() => {
  const dispatch = useAppDispatch();
  const copies = useAppSelector(selectAllCopies);
  const segments = useAppSelector(selectCopySegments);
  const currentEssence = useAppSelector(selectCurrentEssence);
  const [tab, setTab] = useState(0);
  const [busyApplyAll, setBusyApplyAll] = useState(false);
  const [busyBolsterAll, setBusyBolsterAll] = useState(false);
  const [search, setSearch] = useState('');
  const [roleFilter, setRoleFilter] = useState<'all' | 'infiltrator' | 'researcher' | 'guardian' | 'agent' | 'none'>('all');
  const [sortBy, setSortBy] = useState<'name' | 'maturity' | 'loyalty' | 'createdAt'>('createdAt');
  const [sortDir, setSortDir] = useState<'asc' | 'desc'>('desc');

  // const handleBolsterLoyalty = (copyId: string) => {
  //   dispatch(bolsterCopyLoyaltyThunk(copyId));
  // };

  const baseList = useMemo(() => (tab === 0 ? segments.mature : tab === 1 ? segments.growing : segments.lowLoyalty), [tab, segments]);

  const visibleCopies = useMemo(() => {
    const q = search.trim().toLowerCase();
    let list = baseList;
    if (q) list = list.filter(c => c.name.toLowerCase().includes(q));
    if (roleFilter !== 'all') list = list.filter(c => (c.role ?? 'none') === roleFilter);
  const dir = sortDir === 'asc' ? 1 : -1;
  return [...list].sort((a, b) => {
      switch (sortBy) {
        case 'name':
<<<<<<< HEAD
      return dir * a.name.localeCompare(b.name);
=======
          return a.name.localeCompare(b.name) * dir;
>>>>>>> 2667eb3a
        case 'maturity':
      return dir * (a.maturity - b.maturity);
        case 'loyalty':
      return dir * (a.loyalty - b.loyalty);
        case 'createdAt':
        default:
      return dir * (a.createdAt - b.createdAt);
      }
    });
  }, [baseList, search, roleFilter, sortBy, sortDir]);

  const handleApplyPrefsAll = async () => {
    setBusyApplyAll(true);
    try {
      for (const c of visibleCopies) {
  // eslint-disable-next-line no-await-in-loop
  await dispatch(applySharePreferencesForCopyThunk({ copyId: c.id, suppressNotify: true }));
      }
      // Single coalesced notification
      dispatch(addNotification({
        type: 'success',
        message: `Applied share preferences to ${visibleCopies.length} cop${visibleCopies.length === 1 ? 'y' : 'ies'}.`,
      }));
    } finally {
      setBusyApplyAll(false);
    }
  };

  const handleBolsterAll = async () => {
    setBusyBolsterAll(true);
    try {
      for (const c of visibleCopies) {
  // eslint-disable-next-line no-await-in-loop
  await dispatch(bolsterCopyLoyaltyThunk({ copyId: c.id, suppressNotify: true }));
      }
      dispatch(addNotification({
        type: 'success',
        message: `Bolstered loyalty for ${visibleCopies.length} low-loyalty cop${visibleCopies.length === 1 ? 'y' : 'ies'}.`,
      }));
    } finally {
      setBusyBolsterAll(false);
    }
  };

  return (
    <Container maxWidth="lg" sx={{ py: 3 }}>
      <Box sx={{ display: 'flex', justifyContent: 'space-between', alignItems: 'center', mb: 4 }}>
        <Box sx={{ display: 'flex', alignItems: 'center', gap: 2 }}>
          <CopiesIcon color="primary" sx={{ fontSize: '2.5rem' }} />
          <Box>
            <Typography variant="h4" component="h1">
              Copy Management
            </Typography>
            <Typography variant="body2" color="text.secondary">
              View and manage your created Copies. Assign tasks and develop their abilities.
            </Typography>
          </Box>
        </Box>
        <Box sx={{ textAlign: 'right' }}>
            <Typography variant="h6">{currentEssence.toFixed(2)}</Typography>
            <Typography variant="caption" color="text.secondary">Current Essence</Typography>
        </Box>
      </Box>

      {copies.length === 0 ? (
        <Alert severity="info" sx={{ mb: 3 }}>
          <AlertTitle>No Copies Created</AlertTitle>
          You have not created any Copies yet. Explore the world and build deep connections to unlock this potential.
        </Alert>
      ) : (
        <Paper sx={{ p: 2 }}>
          <Tabs value={tab} onChange={(_, v) => setTab(v)} sx={{ mb: 2 }}>
            <Tab label={`Mature (${segments.mature.length})`} />
            <Tab label={`Growing (${segments.growing.length})`} />
            <Tab label={`Low Loyalty (${segments.lowLoyalty.length})`} />
          </Tabs>
          <Box sx={{ display: 'flex', gap: 1, flexWrap: 'wrap', mb: 2, alignItems: 'center' }}>
            <TextField
              size="small"
              label="Search"
              value={search}
              onChange={(e) => setSearch(e.target.value)}
              sx={{ minWidth: 200 }}
            />
            <TextField
              select
              size="small"
              label="Role"
              value={roleFilter}
              onChange={(e) => setRoleFilter(e.target.value as any)}
              sx={{ minWidth: 160 }}
            >
              <MenuItem value="all">All roles</MenuItem>
              <MenuItem value="infiltrator">Infiltrator</MenuItem>
              <MenuItem value="researcher">Researcher</MenuItem>
              <MenuItem value="guardian">Guardian</MenuItem>
              <MenuItem value="agent">Agent</MenuItem>
              <MenuItem value="none">None</MenuItem>
            </TextField>
            <TextField
              select
              size="small"
              label="Sort by"
              value={sortBy}
              onChange={(e) => setSortBy(e.target.value as any)}
              sx={{ minWidth: 160 }}
            >
              <MenuItem value="createdAt">Created</MenuItem>
              <MenuItem value="name">Name</MenuItem>
              <MenuItem value="maturity">Maturity</MenuItem>
              <MenuItem value="loyalty">Loyalty</MenuItem>
            </TextField>
            <TextField
              select
              size="small"
              label="Order"
              value={sortDir}
              onChange={(e) => setSortDir(e.target.value as any)}
              sx={{ minWidth: 120 }}
            >
              <MenuItem value="desc">Desc</MenuItem>
              <MenuItem value="asc">Asc</MenuItem>
            </TextField>
            <Button size="small" variant="contained" onClick={handleApplyPrefsAll} disabled={busyApplyAll || visibleCopies.length === 0}>Apply Share Prefs to All</Button>
            <Button size="small" variant="outlined" color="secondary" onClick={handleBolsterAll} disabled={busyBolsterAll || tab !== 2 || visibleCopies.length === 0}>Bolster All (Low Loyalty)</Button>
          </Box>
          <Grid container spacing={2}>
            {visibleCopies.map((copy) => (
              <Grid item xs={12} md={6} lg={4} key={copy.id}>
                <CopyCard copy={copy} />
              </Grid>
            ))}
          </Grid>
        </Paper>
      )}

    </Container>
  );
});

CopiesPage.displayName = 'CopiesPage';

export default CopiesPage;<|MERGE_RESOLUTION|>--- conflicted
+++ resolved
@@ -64,11 +64,7 @@
   return [...list].sort((a, b) => {
       switch (sortBy) {
         case 'name':
-<<<<<<< HEAD
-      return dir * a.name.localeCompare(b.name);
-=======
-          return a.name.localeCompare(b.name) * dir;
->>>>>>> 2667eb3a
+          return cmp(a.name.localeCompare(b.name), 0);
         case 'maturity':
       return dir * (a.maturity - b.maturity);
         case 'loyalty':
