/**
 * @file CopyThunks.ts
 * @description Thunks for handling asynchronous Copy logic, like creation, growth, and loyalty.
 */

import { createAsyncThunk } from '@reduxjs/toolkit';
import { COPY_SYSTEM } from '../../../constants/gameConstants';
import type { RootState } from '../../../app/store';
import { spendEssence } from '../../Essence/state/EssenceSlice';
import { PlayerStats } from '../../Player/state/PlayerTypes';
import { addCopy, updateCopy, updateMultipleCopies, promoteCopyToAccelerated } from './CopySlice';
<<<<<<< HEAD
import { updateEssenceGenerationRateThunk } from '../../Essence/state/EssenceThunks';
=======
>>>>>>> d8ae309f
import { applyGrowth, applyLoyaltyDecay } from '../utils/copyUtils';
import type { Copy } from './CopyTypes';

// Default starting stats for a new Copy
const defaultCopyStats: PlayerStats = {
  health: 50,
  maxHealth: 50,
  mana: 25,
  maxMana: 25,
  attack: 5,
  defense: 5,
  speed: 10,
  healthRegen: 0.5,
  manaRegen: 0.5,
  criticalChance: 0.05,
  criticalDamage: 1.5,
};

interface CreateCopyPayload {
  npcId: string;
}

/**
 * Thunk to process maturity growth for all active copies.
 * Increases maturity from 0 to 100 based on deltaTime (ms).
 */
export const processCopyGrowthThunk = createAsyncThunk(
  'copy/processGrowth',
  async (deltaTime: number, { getState, dispatch }) => {
    const state = getState() as RootState;
    const copies = state.copy.copies;
    const baseGrowth = COPY_SYSTEM.GROWTH_RATE_PER_SECOND * (deltaTime / 1000);
    const batched: Array<{ copyId: string; updates: Partial<Copy> }> = [];
<<<<<<< HEAD
    let thresholdsChanged = false;
=======
>>>>>>> d8ae309f
    for (const copy of Object.values(copies)) {
      if (copy.maturity < COPY_SYSTEM.MATURITY_MAX) {
        const newMaturity = applyGrowth(copy.maturity, baseGrowth, copy.growthType === 'accelerated');
        if (newMaturity !== copy.maturity) {
          batched.push({ copyId: copy.id, updates: { maturity: newMaturity } });
<<<<<<< HEAD
          if (!thresholdsChanged && copy.maturity < COPY_SYSTEM.MATURITY_THRESHOLD && newMaturity >= COPY_SYSTEM.MATURITY_THRESHOLD && copy.loyalty > COPY_SYSTEM.LOYALTY_THRESHOLD) {
            thresholdsChanged = true; // copy newly qualifies
          }
        }
      }
    }
    if (batched.length) {
      dispatch(updateMultipleCopies(batched));
      if (thresholdsChanged) {
        dispatch(updateEssenceGenerationRateThunk());
=======
        }
>>>>>>> d8ae309f
      }
    }
    if (batched.length) {
      dispatch(updateMultipleCopies(batched));
    }
  }
);

/**
 * Thunk to process loyalty decay for all copies.
 * Decreases loyalty over time, not below 0.
 */
export const processCopyLoyaltyDecayThunk = createAsyncThunk(
  'copy/processLoyaltyDecay',
  async (deltaTime: number, { getState, dispatch }) => {
    const state = getState() as RootState;
    const copies = state.copy.copies;
    const decayThisTick = COPY_SYSTEM.DECAY_RATE_PER_SECOND * (deltaTime / 1000);
    const batched: Array<{ copyId: string; updates: Partial<Copy> }> = [];
<<<<<<< HEAD
    let thresholdsChanged = false;
=======
>>>>>>> d8ae309f
    for (const copy of Object.values(copies)) {
      if (copy.loyalty > COPY_SYSTEM.LOYALTY_MIN) {
        const newLoyalty = applyLoyaltyDecay(copy.loyalty, decayThisTick);
        if (newLoyalty !== copy.loyalty) {
          batched.push({ copyId: copy.id, updates: { loyalty: newLoyalty } });
<<<<<<< HEAD
          if (!thresholdsChanged) {
            // If a copy was qualifying and now drops below threshold
            const wasQualifying = copy.maturity >= COPY_SYSTEM.MATURITY_THRESHOLD && copy.loyalty > COPY_SYSTEM.LOYALTY_THRESHOLD;
            const nowQualifying = copy.maturity >= COPY_SYSTEM.MATURITY_THRESHOLD && newLoyalty > COPY_SYSTEM.LOYALTY_THRESHOLD;
            if (wasQualifying !== nowQualifying) thresholdsChanged = true;
          }
        }
      }
    }
    if (batched.length) {
      dispatch(updateMultipleCopies(batched));
      if (thresholdsChanged) {
        dispatch(updateEssenceGenerationRateThunk());
=======
        }
>>>>>>> d8ae309f
      }
    }
    if (batched.length) {
      dispatch(updateMultipleCopies(batched));
    }
  }
);

/**
 * Thunk to bolster a copy's loyalty by spending essence.
 * Returns { success: boolean, reason?: string }
 */
export const bolsterCopyLoyaltyThunk = createAsyncThunk(
  'copy/bolsterLoyalty',
  async (copyId: string, { getState, dispatch, rejectWithValue }) => {
    const state = getState() as RootState;
    const copy = state.copy.copies[copyId];
    const essence = state.essence.currentEssence;
    
    const essenceCost = COPY_SYSTEM.BOLSTER_LOYALTY_COST;
    const loyaltyGain = COPY_SYSTEM.BOLSTER_LOYALTY_GAIN;

    if (!copy) {
      return rejectWithValue('Copy not found.');
    }
    if (copy.loyalty >= 100) {
      return rejectWithValue('Loyalty already at maximum.');
    }
    if (essence < essenceCost) {
      return rejectWithValue('Not enough essence.');
    }

    dispatch(spendEssence({ amount: essenceCost, source: 'bolster_loyalty' }));
    const newLoyalty = Math.min(100, copy.loyalty + loyaltyGain);
    dispatch(updateCopy({ copyId, updates: { loyalty: newLoyalty } }));

    return { success: true };
  }
);

/**
 * Thunk to attempt creating a Copy from an NPC.
 */
export const createCopyThunk = createAsyncThunk(
  'copy/create',
  async ({ npcId }: CreateCopyPayload, { getState, dispatch, rejectWithValue }) => {
    const state = getState() as RootState;
    const player = state.player;
    const npc = state.npcs.npcs[npcId];

    if (!npc) {
      return rejectWithValue('Target NPC not found.');
    }

    // --- Success Check ---
    // Example: Success chance is based on player's Charisma.
    // A Charisma of 20 gives a 55% chance ((20-10)/2 * 10) + 5
    const charismaModifier = Math.floor((player.attributes.charisma - 10) / 2);
    const successChance = (5 + (charismaModifier * 10)) / 100; // Base 5% + 10% per modifier point

    if (Math.random() > successChance) {
      // TODO: Dispatch a failure notification
      console.log(`Seduction failed. Chance was ${successChance * 100}%.`);
      return rejectWithValue('Seduction attempt failed.');
    }

<<<<<<< HEAD
  // --- Create the Copy Object ---
  const newCopy: Copy = {
    id: `copy_${crypto.randomUUID()}`,
    name: `Copy of ${npc.name}`,
    createdAt: Date.now(),
    parentNPCId: npc.id,
    growthType: 'normal', // Can be changed later via another action
    maturity: 0,
    loyalty: 50, // Start at a neutral loyalty
    stats: { ...defaultCopyStats },
    // Inherit a snapshot of traits the player has equipped
    inheritedTraits: player.traitSlots
      .map(slot => slot.traitId)
      .filter(Boolean) as string[],
    location: npc.location, // Starts at the parent's location
  };
=======
    // --- Create the Copy Object ---
    const newCopy: Copy = {
  id: `copy_${Date.now()}`,
      name: `Copy of ${npc.name}`,
      createdAt: Date.now(),
      parentNPCId: npc.id,
      growthType: 'normal', // Can be changed later via another action
      maturity: 0,
      loyalty: 50, // Start at a neutral loyalty
      stats: { ...defaultCopyStats },
      // Inherit a snapshot of traits the player has equipped
      inheritedTraits: player.traitSlots
        .map(slot => slot.traitId)
        .filter(Boolean) as string[],
      location: npc.location, // Starts at the parent's location
    };
>>>>>>> d8ae309f

    // --- Dispatch the action to add the new copy ---
    dispatch(addCopy(newCopy));
    
    // TODO: Dispatch a success notification
    console.log(`Seduction successful! Created: ${newCopy.name}`);

    return newCopy;
  }
);

/** Thunk to promote a copy to accelerated growth consuming essence. */
export const promoteCopyToAcceleratedThunk = createAsyncThunk(
  'copy/promoteAccelerated',
  async (copyId: string, { getState, dispatch, rejectWithValue }) => {
    const state = getState() as RootState;
    const copy = state.copy.copies[copyId];
    if (!copy) return rejectWithValue('Copy not found.');
    if (copy.growthType === 'accelerated') return rejectWithValue('Already accelerated.');
    const essence = state.essence.currentEssence;
    if (essence < COPY_SYSTEM.PROMOTE_ACCELERATED_COST) {
      return rejectWithValue('Not enough essence.');
    }
    dispatch(spendEssence({ amount: COPY_SYSTEM.PROMOTE_ACCELERATED_COST, source: 'promote_copy' }));
    dispatch(promoteCopyToAccelerated({ copyId }));
    return { success: true };
  }
);<|MERGE_RESOLUTION|>--- conflicted
+++ resolved
@@ -8,12 +8,7 @@
 import type { RootState } from '../../../app/store';
 import { spendEssence } from '../../Essence/state/EssenceSlice';
 import { PlayerStats } from '../../Player/state/PlayerTypes';
-import { addCopy, updateCopy, updateMultipleCopies, promoteCopyToAccelerated } from './CopySlice';
-<<<<<<< HEAD
-import { updateEssenceGenerationRateThunk } from '../../Essence/state/EssenceThunks';
-=======
->>>>>>> d8ae309f
-import { applyGrowth, applyLoyaltyDecay } from '../utils/copyUtils';
+import { addCopy, updateCopy } from './CopySlice';
 import type { Copy } from './CopyTypes';
 
 // Default starting stats for a new Copy
@@ -44,35 +39,14 @@
   async (deltaTime: number, { getState, dispatch }) => {
     const state = getState() as RootState;
     const copies = state.copy.copies;
-    const baseGrowth = COPY_SYSTEM.GROWTH_RATE_PER_SECOND * (deltaTime / 1000);
-    const batched: Array<{ copyId: string; updates: Partial<Copy> }> = [];
-<<<<<<< HEAD
-    let thresholdsChanged = false;
-=======
->>>>>>> d8ae309f
+    // Calculate growth per tick based on the growth rate and elapsed time in seconds.
+    const growthThisTick = COPY_SYSTEM.GROWTH_RATE_PER_SECOND * (deltaTime / 1000);
+
     for (const copy of Object.values(copies)) {
-      if (copy.maturity < COPY_SYSTEM.MATURITY_MAX) {
-        const newMaturity = applyGrowth(copy.maturity, baseGrowth, copy.growthType === 'accelerated');
-        if (newMaturity !== copy.maturity) {
-          batched.push({ copyId: copy.id, updates: { maturity: newMaturity } });
-<<<<<<< HEAD
-          if (!thresholdsChanged && copy.maturity < COPY_SYSTEM.MATURITY_THRESHOLD && newMaturity >= COPY_SYSTEM.MATURITY_THRESHOLD && copy.loyalty > COPY_SYSTEM.LOYALTY_THRESHOLD) {
-            thresholdsChanged = true; // copy newly qualifies
-          }
-        }
+      if (copy.maturity < 100) {
+        const newMaturity = Math.min(100, copy.maturity + growthThisTick);
+        dispatch(updateCopy({ copyId: copy.id, updates: { maturity: newMaturity } }));
       }
-    }
-    if (batched.length) {
-      dispatch(updateMultipleCopies(batched));
-      if (thresholdsChanged) {
-        dispatch(updateEssenceGenerationRateThunk());
-=======
-        }
->>>>>>> d8ae309f
-      }
-    }
-    if (batched.length) {
-      dispatch(updateMultipleCopies(batched));
     }
   }
 );
@@ -87,37 +61,12 @@
     const state = getState() as RootState;
     const copies = state.copy.copies;
     const decayThisTick = COPY_SYSTEM.DECAY_RATE_PER_SECOND * (deltaTime / 1000);
-    const batched: Array<{ copyId: string; updates: Partial<Copy> }> = [];
-<<<<<<< HEAD
-    let thresholdsChanged = false;
-=======
->>>>>>> d8ae309f
+
     for (const copy of Object.values(copies)) {
-      if (copy.loyalty > COPY_SYSTEM.LOYALTY_MIN) {
-        const newLoyalty = applyLoyaltyDecay(copy.loyalty, decayThisTick);
-        if (newLoyalty !== copy.loyalty) {
-          batched.push({ copyId: copy.id, updates: { loyalty: newLoyalty } });
-<<<<<<< HEAD
-          if (!thresholdsChanged) {
-            // If a copy was qualifying and now drops below threshold
-            const wasQualifying = copy.maturity >= COPY_SYSTEM.MATURITY_THRESHOLD && copy.loyalty > COPY_SYSTEM.LOYALTY_THRESHOLD;
-            const nowQualifying = copy.maturity >= COPY_SYSTEM.MATURITY_THRESHOLD && newLoyalty > COPY_SYSTEM.LOYALTY_THRESHOLD;
-            if (wasQualifying !== nowQualifying) thresholdsChanged = true;
-          }
-        }
+      if (copy.loyalty > 0) {
+        const newLoyalty = Math.max(0, copy.loyalty - decayThisTick);
+        dispatch(updateCopy({ copyId: copy.id, updates: { loyalty: newLoyalty } }));
       }
-    }
-    if (batched.length) {
-      dispatch(updateMultipleCopies(batched));
-      if (thresholdsChanged) {
-        dispatch(updateEssenceGenerationRateThunk());
-=======
-        }
->>>>>>> d8ae309f
-      }
-    }
-    if (batched.length) {
-      dispatch(updateMultipleCopies(batched));
     }
   }
 );
@@ -180,27 +129,9 @@
       return rejectWithValue('Seduction attempt failed.');
     }
 
-<<<<<<< HEAD
-  // --- Create the Copy Object ---
-  const newCopy: Copy = {
-    id: `copy_${crypto.randomUUID()}`,
-    name: `Copy of ${npc.name}`,
-    createdAt: Date.now(),
-    parentNPCId: npc.id,
-    growthType: 'normal', // Can be changed later via another action
-    maturity: 0,
-    loyalty: 50, // Start at a neutral loyalty
-    stats: { ...defaultCopyStats },
-    // Inherit a snapshot of traits the player has equipped
-    inheritedTraits: player.traitSlots
-      .map(slot => slot.traitId)
-      .filter(Boolean) as string[],
-    location: npc.location, // Starts at the parent's location
-  };
-=======
     // --- Create the Copy Object ---
     const newCopy: Copy = {
-  id: `copy_${Date.now()}`,
+      id: `copy_${Date.now()}`,
       name: `Copy of ${npc.name}`,
       createdAt: Date.now(),
       parentNPCId: npc.id,
@@ -214,7 +145,6 @@
         .filter(Boolean) as string[],
       location: npc.location, // Starts at the parent's location
     };
->>>>>>> d8ae309f
 
     // --- Dispatch the action to add the new copy ---
     dispatch(addCopy(newCopy));
