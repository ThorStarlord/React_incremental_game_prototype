--- conflicted
+++ resolved
@@ -20,16 +20,6 @@
 				"$tsc"
 			],
 			"group": "build"
-		},
-		{
-			"label": "build-react-app",
-			"type": "shell",
-			"command": "npm run build",
-<<<<<<< HEAD
-			"args": [],
-=======
->>>>>>> 49e081df
-			"group": "build"
 		}
 	]
 }